# terraform-provider-cloudtamerio <!-- omit in toc -->

The Terraform provider for cloudtamer.io allows you interact with the cloudtamer.io API using the Terraform HCL language. Our provider supports creating, updating, reading, and deleting resources. You can also use it to query for resources using filters even if a resource is not created through Terraform.

- [Getting Started](#getting-started)
  - [Importing Resource State](#importing-resource-state)
- [Sample Commands](#sample-commands)
  - [Resources](#resources)
  - [Data Sources](#data-sources)
  - [Locals](#locals)
- [Repository Maintainer: Push to Terraform Registry](#repository-maintainer-push-to-terraform-registry)

## Getting Started

Below is sample code on how to create an IAM policy in cloudtamer.io using Terraform.

First, set your environment variables:

```bash
export CLOUDTAMERIO_URL=https://cloudtamerio.example.com
export CLOUDTAMERIO_APIKEY=API-KEY-HERE
```

Next, paste this code into a `main.tf` file:

```hcl
terraform {
  required_providers {
    cloudtamerio = {
      source  = "cloudtamer-io/cloudtamerio"
      version = "0.2.1"
    }
  }
}

provider "cloudtamerio" {
  # If these are commented out, they will be loaded from environment variables.
  # url = "https://cloudtamerio.example.com"
  # apikey = "key here"
}

# Create an IAM policy.
resource "cloudtamerio_aws_iam_policy" "p1" {
  name         = "sample-resource"
  description  = "Provides read only access to Amazon EC2 via the AWS Management Console."
  aws_iam_path = ""
  owner_users { id = 1 }
  owner_user_groups { id = 1 }
  policy = <<EOF
{
    "Version": "2012-10-17",
    "Statement": [
        {
            "Effect": "Allow",
            "Action": "*",
            "Resource": "*"
        }
    ]
}
EOF
}

# Output the ID of the resource created.
output "policy_id" {
  value = cloudtamerio_aws_iam_policy.p1.id
}
```

Then, run these commands:

```bash
# Initialize the project.
terraform init

# Show the plan.
terraform plan

# Apply the changes.
terraform apply --auto-approve
```

You can now make changes to the `main.tf` file and then re-run the `apply` command to push the changes to cloudtamer.io.

### Importing Resource State

This provider does support [importing state for resources](https://www.terraform.io/docs/cli/import/index.html). You will need to create the Terraform files and then you can run commands like this to generate the `terraform.tfstate` so you don't have to delete all your resources and then recreate them to work with Terraform:

```bash
# Initialize the project.
terraform init

# Import the resource from your environment - this assumes you have a module called
# 'aws-cloudformation-template' and you are importing into a resource you defined as 'AuditLogging'.
# The '20' at the end is the ID of the resource in cloudtamer.io.
terraform import module.aws-cloudformation-template.cloudtamerio_aws_cloudformation_template.AuditLogging 20

# Verify the state is correct - there shouldn't be any changes listed.
terraform plan
```

## Sample Commands

Below is a collection of sample commands when working with the Terraform provider.

### Resources

A few of the optional fields are commented out.

```hcl
# Create an IAM policy.
resource "cloudtamerio_aws_iam_policy" "p1" {
  name = "sample-resource"
  # description  = "Provides read only access to Amazon EC2 via the AWS Management Console."
  # aws_iam_path = ""
  owner_users { id = 1 }
  owner_user_groups { id = 1 }
  policy = <<EOF
{
    "Version": "2012-10-17",
    "Statement": [
        {
            "Effect": "Allow",
            "Action": "*",
            "Resource": "*"
        }
    ]
}
EOF
}

# Output the ID of the resource created.
output "policy_id" {
  value = cloudtamerio_aws_iam_policy.p1.id
}
```

```hcl
# Create a CloudFormation template.
resource "cloudtamerio_aws_cloudformation_template" "t1" {
  name    = "sample-resource"
  regions = ["us-east-1"]
  # description = "Creates a test IAM role."
  # region                 = ""
  # sns_arns               = ""
  # template_parameters    = ""
  # termination_protection = false
  owner_users { id = 1 }
  owner_user_groups { id = 1 }
  policy = <<EOF
{
    "AWSTemplateFormatVersion": "2010-09-09",
    "Description": "Creates a test IAM role.",
    "Metadata": {
        "VersionDate": {
            "Value": "20180718"
        },
        "Identifier": {
            "Value": "blank-role.json"
        }
    },
    "Resources": {
        "EnvTestRole": {
            "Type": "AWS::IAM::Role",
            "Properties": {
                "RoleName": "env-test-role",
                "Path": "/",
                "Policies": [],
                "AssumeRolePolicyDocument": {
                    "Statement": [
                        {
                            "Effect": "Allow",
                            "Principal": {
                                "Service": [
                                    "ec2.amazonaws.com"
                                ]
                            },
                            "Action": [
                                "sts:AssumeRole"
                            ]
                        }
                    ]
                }
            }
        }
    }
}
EOF
}

# Output the ID of the resource created.
output "template_id" {
  value = cloudtamerio_aws_cloudformation_template.t1.id
}
```

```hcl
# Create an external compliance check.
resource "cloudtamerio_compliance_check" "c1" {
  name                     = "sample-resource"
  created_by_user_id       = 1
  cloud_provider_id        = 1
  compliance_check_type_id = 1
  owner_users { id = 1 }
  owner_user_groups { id = 1 }
  #   body = <<EOF
  # {
  #     "Version": "2012-10-17",
  #     "Statement": [
  #         {
  #             "Effect": "Allow",
  #             "Action": "*",
  #             "Resource": "*"
  #         }
  #     ]
  # }
  # EOF
}

# Output the ID of the resource created.
output "check_id" {
  value = cloudtamerio_compliance_check.c1.id
}
```

```hcl
# Create a compliance standard.
resource "cloudtamerio_compliance_standard" "s1" {
  name               = "sample-resource"
  created_by_user_id = 1
  owner_users { id = 1 }
  owner_user_groups { id = 1 }
}

# Output the ID of the resource created.
output "standard_id" {
  value = cloudtamerio_compliance_standard.s1.id
}
```

```hcl
# Create a cloud rule.
resource "cloudtamerio_cloud_rule" "cr1" {
  name        = "sample-resource"
  description = "Sample cloud rule."
  aws_iam_policies { id = 1 }
  owner_users { id = 1 }
  owner_user_groups { id = 1 }
}

# Output the ID of the resource created.
output "rule_id" {
  value = cloudtamerio_cloud_rule.cr1.id
}
```

```hcl
# Create a cloud access role on a project.
resource "cloudtamerio_project_cloud_access_role" "carp1" {
  name                   = "sample-car"
  project_id             = 1
  aws_iam_role_name      = "sample-car"
  web_access             = true
  short_term_access_keys = true
  long_term_access_keys  = true
  aws_iam_policies { id = 1 }
  aws_iam_permissions_boundary = 1
  future_accounts              = true
  #accounts { id = 1 }
  users { id = 1 }
  user_groups { id = 1 }
}

# Output the ID of the resource created.
output "project_car_id" {
  value = cloudtamerio_project_cloud_access_role.carp1.id
}
```

```hcl
# Create a cloud access role on an OU.
resource "cloudtamerio_ou_cloud_access_role" "carou1" {
  name                   = "sample-car"
  ou_id                  = 3
  aws_iam_role_name      = "sample-car"
  web_access             = true
  short_term_access_keys = true
  long_term_access_keys  = true
  aws_iam_policies { id = 628 }
  #aws_iam_permissions_boundary = 1
  users { id = 1 }
  user_groups { id = 1 }
}

# Output the ID of the resource created.
output "ou_car_id" {
  value = cloudtamerio_ou_cloud_access_role.carou1.id
}
```

```hcl
# Create an OU.
resource "cloudtamerio_ou" "ou1" {
  name         = "sample-ou"
  description  = "Sample OU."
  parent_ou_id = 0
  permission_scheme_id = 2
  owner_users { id = 1 }
  owner_user_groups { id = 1 }
}

# Output the ID of the resource created.
output "ou_id" {
  value = cloudtamerio_ou.ou1.id
}
```

```hcl
# Create a User Group.
resource "cloudtamerio_user_group" "ug1" {
  name        = "sample-user-group2"
  description = "This is a sample user group."
  idms_id     = 1
  owner_groups { id = 1 }
  owner_users { id = 1 }
  users { id = 1 }
}

# Output the ID of the resource created.
output "user_group_id" {
  value = cloudtamerio_user_group.ug1.id
}
```

```hcl
# Create an association between a User Group and a SAML IDMS.
resource "cloudtamerio_saml_group_association" "sa1" {
  assertion_name         = "memberOf"
  assertion_regex        = "^cloudtamer-admins"
  idms_id                = 5
  update_on_login        = true
  user_group_id          = 1
}

# Output the ID of the resource created.
output "saml_group_assocation_id" {
  value = cloudtamerio_saml_group_association.sa1.id
}
```

```hcl
# Create a Project.
resource "cloudtamerio_project" "p1" {
  ou_id = 1
  name = "Tech Project I"
  description = "This is a sample project."
  permission_scheme_id = 3
  owner_user_ids { id = 1 }
  project_funding { 
    amount = 1000
    funding_order = 1
    funding_source_id = 1
    start_datecode = "2021-01"
    end_datecode = "2022-01"
  }
}

# Output the ID of the resource created.
output "project_id" {
  value = cloudtamerio_project.p1.id
}
```

```hcl
# Create a GCP IAM role.
resource "cloudtamerio_gcp_iam_role" "gr1" {
  name = "Read permissions"
  description = "Allow user to list & get IAM roles."
  role_permissions = ["iam.roles.get", "iam.roles.list"]
  gcp_role_launch_stage = 4
  owner_users { id = 1 }
}

# Output the ID of the resource created.
output "gcp_role" {
  value = cloudtamerio_gcp_iam_role.gr1.id
}
```

```hcl
# Create an AWS Service Control Policy.
resource "cloudtamerio_service_control_policy" "scp1" {
  name = "Test SCP"
  description  = "This is a sample SCP."
  policy = <<EOF
{
  "Version": "2012-10-17",
  "Statement": [
    {
      "Effect": "Deny",
      "Action": [
        "config:StopConfigurationRecorder"
      ],
      "Resource": "*"
    }
  ]
}
EOF
  owner_users { id = 1 }
  owner_user_groups  { id = 1 }
}

# Output the ID of the resource created.
output "scp_id" {
  value = cloudtamerio_service_control_policy.scp1.id
}
```

```hcl
<<<<<<< HEAD
# Create an Azure Role Definition.
resource "cloudtamerio_azure_role" "ar1" {
  name = "Test Role"
  description = "A test role created by our Terraform provider."
  role_permissions = <<EOF
{
    "actions": [
        "Microsoft.Authorization/roleDefinitions/read"
    ],
    "notActions": [],
    "dataActions": [],
    "notDataActions": []
}
EOF
  owner_users { id = 1 }
  owner_user_groups { id = 1 }
}

# Output the ID of the resource created.
output "ar_id" {
  value = cloudtamerio_azure_role.ar1.id
=======
# Create an Azure ARM template.
resource "cloudtamerio_azure_arm_template" "arm1" {
  name = "tf test"
  description  = "A test Azure ARM template created via our Terraform provider."
  resource_group_name = "3797RGI"
  resource_group_region_id = 41

  # Valid values are either 1 ("incremental") or 2 ("complete")
  # deployment_mode = 1
  deployment_mode = 2
  owner_users { id = 1 }

  template = <<EOF
{
    "$schema": "https://schema.management.azure.com/schemas/2019-04-01/deploymentTemplate.json#",
    "contentVersion": "1.0.0.0",
    "parameters": {},
    "variables": {},
    "resources": [],
    "outputs": {}
}
EOF
}

# Output the ID of the resource created.
output "arm_template_id" {
  value = cloudtamerio_azure_arm_template.arm1.id
>>>>>>> 7d857a83
}
```

### Data Sources

```hcl
# Declare a data source to get all IAM policies.
data "cloudtamerio_aws_iam_policy" "p1" {}

# Output the list of all policies.
output "policies" {
  value = data.cloudtamerio_aws_iam_policy.p1.list
}

# Output the first policy (which by default is the newest policy).
output "first" {
  value = data.cloudtamerio_aws_iam_policy.p1.list[0]
}

# Output the first policy name.
output "policy_name" {
  value = data.cloudtamerio_aws_iam_policy.p1.list[0].name
}

# Output a list of all policy names.
output "policy_names" {
  value = data.cloudtamerio_aws_iam_policy.p1.list.*.name
}

# Output a list of all owner users for all policies.
output "policy_owner_users" {
  value = data.cloudtamerio_aws_iam_policy.p1.list.*.owner_users
}
```

```hcl
# Declare a data source to get 1 IAM policy that matches the name filter.
data "cloudtamerio_aws_iam_policy" "p1" {
  filter {
    name   = "name"
    values = ["SystemReadOnlyAccess"]
  }
}

# Declare a data source to get 2 IAM policies that matches the name filter.
data "cloudtamerio_aws_iam_policy" "p1" {
  filter {
    name   = "name"
    values = ["SystemReadOnlyAccess", "test-policy"]
  }
}

# Declare a data source to get 1 IAM policy that matches both of the filters.
# SystemReadOnlyAccess has the id of 1 so only that policy matches all of the filters.
data "cloudtamerio_aws_iam_policy" "p1" {
  filter {
    name   = "name"
    values = ["SystemReadOnlyAccess", "test-policy"]
  }

  filter {
    name   = "id"
    values = [1]
  }
}

# Declare a data source to get all IAM policies that matches the owner filter.
# Syntax to filter on an array.
data "cloudtamerio_aws_iam_policy" "p1" {
  filter {
    name   = "owner_users.id"
    values = ["20"]
  }
}

# Declare a data source to get all IAM policies that matches the id filter.
# Notice that terraform will convert these to strings even though you
# passed in an integer.
data "cloudtamerio_aws_iam_policy" "p1" {
  filter {
    name = "id"
    values = [1, "3"]
    # Terraform will convert all of these to strings.
    # + values = [
    #     + "1",
    #     + "3",
    #   ]
  }
}

# Declare a data source to get all IAM policies that matches the query.
output "policy_access" {
  value = {
    # Loop through each policy
    for c in data.cloudtamerio_aws_iam_policy.p1.list :
    # Create a map with a key of: id
    c.id => c
    # Filter out an names that don't match the passed in variable
    if c.name == "SystemReadOnlyAccess"
  }
}
```

### Locals

```hcl
# Declare a data source to get all IAM policies.
data "cloudtamerio_aws_iam_policy" "p1" {}

# Declare a local variable: local.owners
locals {
  # Owners for multiple policies merged together.
  owners = concat(data.cloudtamerio_aws_iam_policy.p1.list[0].owner_users, data.cloudtamerio_aws_iam_policy.p1.list[1].owner_users)
}

# Output the local variable.
output "policy_owner_users" {
  value = local.owners
}
```

## Repository Maintainer: Push to Terraform Registry

To push a new version of this provider to the Terraform Registry:

- In the main branch, update the Makefile with the correct version
- Use the commands below to create a new tag (ensure you change the version number and description):

```bash
git tag -a v0.2.0 -m "Add your description here"
git push origin v0.2.0
```<|MERGE_RESOLUTION|>--- conflicted
+++ resolved
@@ -416,7 +416,37 @@
 ```
 
 ```hcl
-<<<<<<< HEAD
+# Create an Azure ARM template.
+resource "cloudtamerio_azure_arm_template" "arm1" {
+  name = "tf test"
+  description  = "A test Azure ARM template created via our Terraform provider."
+  resource_group_name = "3797RGI"
+  resource_group_region_id = 41
+
+  # Valid values are either 1 ("incremental") or 2 ("complete")
+  # deployment_mode = 1
+  deployment_mode = 2
+  owner_users { id = 1 }
+
+  template = <<EOF
+{
+    "$schema": "https://schema.management.azure.com/schemas/2019-04-01/deploymentTemplate.json#",
+    "contentVersion": "1.0.0.0",
+    "parameters": {},
+    "variables": {},
+    "resources": [],
+    "outputs": {}
+}
+EOF
+}
+
+# Output the ID of the resource created.
+output "arm_template_id" {
+  value = cloudtamerio_azure_arm_template.arm1.id
+}
+```
+
+```hcl
 # Create an Azure Role Definition.
 resource "cloudtamerio_azure_role" "ar1" {
   name = "Test Role"
@@ -438,35 +468,6 @@
 # Output the ID of the resource created.
 output "ar_id" {
   value = cloudtamerio_azure_role.ar1.id
-=======
-# Create an Azure ARM template.
-resource "cloudtamerio_azure_arm_template" "arm1" {
-  name = "tf test"
-  description  = "A test Azure ARM template created via our Terraform provider."
-  resource_group_name = "3797RGI"
-  resource_group_region_id = 41
-
-  # Valid values are either 1 ("incremental") or 2 ("complete")
-  # deployment_mode = 1
-  deployment_mode = 2
-  owner_users { id = 1 }
-
-  template = <<EOF
-{
-    "$schema": "https://schema.management.azure.com/schemas/2019-04-01/deploymentTemplate.json#",
-    "contentVersion": "1.0.0.0",
-    "parameters": {},
-    "variables": {},
-    "resources": [],
-    "outputs": {}
-}
-EOF
-}
-
-# Output the ID of the resource created.
-output "arm_template_id" {
-  value = cloudtamerio_azure_arm_template.arm1.id
->>>>>>> 7d857a83
 }
 ```
 
