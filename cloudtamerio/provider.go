// Package cloudtamerio provides the Terraform provider.
package cloudtamerio

import (
	"context"

	"github.com/cloudtamer-io/terraform-provider-cloudtamerio/cloudtamerio/internal/ctclient"
	"github.com/hashicorp/terraform-plugin-sdk/v2/diag"
	"github.com/hashicorp/terraform-plugin-sdk/v2/helper/schema"
)

// Provider -
func Provider() *schema.Provider {
	return &schema.Provider{
		Schema: map[string]*schema.Schema{
			"url": {
				Description: "The URL of a cloudtamer.io installation. Example: https://cloudtamerio.example.com.",
				Type:        schema.TypeString,
				Required:    true,
				DefaultFunc: schema.EnvDefaultFunc("CLOUDTAMERIO_URL", nil),
			},
			"apikey": {
				Description: "The API key generated from cloudtamer.io. Example: app_1_XXXXXXXXXXXX.",
				Type:        schema.TypeString,
				Sensitive:   true,
				Required:    true,
				DefaultFunc: schema.EnvDefaultFunc("CLOUDTAMERIO_APIKEY", nil),
			},
			"skipsslvalidation": {
				Description: "If true, will skip SSL validation.",
				Type:        schema.TypeBool,
				Optional:    true,
				DefaultFunc: schema.EnvDefaultFunc("CLOUDTAMERIO_SKIPSSLVALIDATION", nil),
			},
		},
		ResourcesMap: map[string]*schema.Resource{
			"cloudtamerio_aws_cloudformation_template": resourceAwsCloudformationTemplate(),
			"cloudtamerio_aws_iam_policy":              resourceAwsIamPolicy(),
			"cloudtamerio_azure_policy":                resourceAzurePolicy(),
			"cloudtamerio_cloud_rule":                  resourceCloudRule(),
			"cloudtamerio_compliance_check":            resourceComplianceCheck(),
			"cloudtamerio_compliance_standard":         resourceComplianceStandard(),
			"cloudtamerio_ou_cloud_access_role":        resourceOUCloudAccessRole(),
			"cloudtamerio_project_cloud_access_role":   resourceProjectCloudAccessRole(),
			"cloudtamerio_ou":                          resourceOU(),
			"cloudtamerio_user_group":                  resourceUserGroup(),
			"cloudtamerio_saml_group_association":      resourceSamlGroupAssociation(),
			"cloudtamerio_project":                     resourceProject(),
			"cloudtamerio_gcp_iam_role":                resourceGcpIamRole(),
			"cloudtamerio_service_control_policy":      resourceServiceControlPolicy(),
<<<<<<< HEAD
			"cloudtamerio_azure_role":                  resourceAzureRole(),
=======
			"cloudtamerio_azure_arm_template":          resourceAzureArmTemplate(),
>>>>>>> 7d857a83
		},
		DataSourcesMap: map[string]*schema.Resource{
			"cloudtamerio_aws_cloudformation_template": dataSourceAwsCloudformationTemplate(),
			"cloudtamerio_aws_iam_policy":              dataSourceAwsIamPolicy(),
			"cloudtamerio_azure_policy":                dataSourceAzurePolicy(),
			"cloudtamerio_cloud_rule":                  dataSourceCloudRule(),
			"cloudtamerio_compliance_check":            dataSourceComplianceCheck(),
			"cloudtamerio_compliance_standard":         dataSourceComplianceStandard(),
			"cloudtamerio_ou":                          dataSourceOU(),
			"cloudtamerio_user_group":                  dataSourceUserGroup(),
			"cloudtamerio_saml_group_association":      dataSourceSamlGroupAssociation(),
			"cloudtamerio_project":                     dataSourceProject(),
			"cloudtamerio_gcp_iam_role":                dataSourceGcpIamRole(),
			"cloudtamerio_service_control_policy":      dataServiceControlPolicy(),
<<<<<<< HEAD
			"cloudtamerio_azure_role":                  dataSourceAzureRole(),
=======
			"cloudtamerio_azure_arm_template":          dataSourceAzureArmTemplate(),
>>>>>>> 7d857a83
		},
		ConfigureContextFunc: providerConfigure,
	}
}

func providerConfigure(ctx context.Context, d *schema.ResourceData) (interface{}, diag.Diagnostics) {
	ctURL := d.Get("url").(string)
	ctAPIKey := d.Get("apikey").(string)

	// Warning or errors can be collected in a slice type
	var diags diag.Diagnostics

	var skipSSLValidation bool
	v, ok := d.GetOk("skipsslvalidation")
	if ok {
		t := v.(bool)
		skipSSLValidation = t
	}

	c := ctclient.NewClient(ctURL, ctAPIKey, skipSSLValidation)
	err := c.GET("/v3/me/cloud-access-role", nil)
	if err != nil {
		diags = append(diags, diag.Diagnostic{
			Severity: diag.Error,
			Summary:  "Unable to create cloudtamer.io client",
			Detail:   "Unable to authenticate - " + err.Error(),
		})

		return nil, diags
	}

	return c, diags
}<|MERGE_RESOLUTION|>--- conflicted
+++ resolved
@@ -48,11 +48,8 @@
 			"cloudtamerio_project":                     resourceProject(),
 			"cloudtamerio_gcp_iam_role":                resourceGcpIamRole(),
 			"cloudtamerio_service_control_policy":      resourceServiceControlPolicy(),
-<<<<<<< HEAD
+			"cloudtamerio_azure_arm_template":          resourceAzureArmTemplate(),
 			"cloudtamerio_azure_role":                  resourceAzureRole(),
-=======
-			"cloudtamerio_azure_arm_template":          resourceAzureArmTemplate(),
->>>>>>> 7d857a83
 		},
 		DataSourcesMap: map[string]*schema.Resource{
 			"cloudtamerio_aws_cloudformation_template": dataSourceAwsCloudformationTemplate(),
@@ -67,11 +64,8 @@
 			"cloudtamerio_project":                     dataSourceProject(),
 			"cloudtamerio_gcp_iam_role":                dataSourceGcpIamRole(),
 			"cloudtamerio_service_control_policy":      dataServiceControlPolicy(),
-<<<<<<< HEAD
+			"cloudtamerio_azure_arm_template":          dataSourceAzureArmTemplate(),
 			"cloudtamerio_azure_role":                  dataSourceAzureRole(),
-=======
-			"cloudtamerio_azure_arm_template":          dataSourceAzureArmTemplate(),
->>>>>>> 7d857a83
 		},
 		ConfigureContextFunc: providerConfigure,
 	}
